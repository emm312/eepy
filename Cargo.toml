--- conflicted
+++ resolved
@@ -9,10 +9,6 @@
 ariadne = "0.3.0"
 clap = { version = "4.3.4", features = ["derive"] }
 logos = "0.13.0"
-<<<<<<< HEAD
 inkwell = { git = "https://github.com/TheDan64/inkwell", branch = "master", features = ["llvm16-0"] }
-=======
-  colored = "*"
-
-istd = { git = "https://github.com/rookieCookies/istd" }
->>>>>>> ae5c8034
+colored = "*"
+istd = { git = "https://github.com/rookieCookies/istd" }